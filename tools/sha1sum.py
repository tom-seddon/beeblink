#!/usr/bin/python3
<<<<<<< HEAD
import sys,argparse,hashlib,collections

##########################################################################
##########################################################################

Hash=collections.namedtuple('Hash','hexdigest path size')

##########################################################################
##########################################################################
=======
import sys,argparse,hashlib
>>>>>>> 0161320c

def main(options):
    hashes=[]
    for path in options.paths:
        with open(path,'rb') as f: data=f.read()

<<<<<<< HEAD
        size=len(data)

        for exclude in options.excludes: data=data.replace(exclude,'')

        m=hashlib.sha1()
        m.update(data)
=======
        for exclude in options.excludes:
            data=data.replace(exclude.encode('ascii'),b'')

        m=hashlib.sha1()
        m.update(data)
        print('%s  %s'%(m.hexdigest(),path))
>>>>>>> 0161320c

        hashes.append(Hash(hexdigest=m.hexdigest(),path=path,size=size))


    if options.show_size:
        max_size_len=max([len(str(hash.size)) for hash in hashes])
        for hash in hashes: print('%s  %-*d  %s'%(hash.hexdigest,
                                                  max_size_len,
                                                  hash.size,
                                                  hash.path))
    else:
        for hash in hashes: print('%s  %s'%(hash.hexdigest,hash.path))
        
##########################################################################
##########################################################################
    
if __name__=='__main__':
    parser=argparse.ArgumentParser()

    parser.add_argument('-x','--exclude',dest='excludes',action='append',metavar='STR',help='exclude %(metavar)s, if found, from the hash')
    parser.add_argument('--size',dest='show_size',action='store_true',help='show file sizes')

    parser.add_argument('paths',metavar='FILE',nargs='+',help='read data from %(metavar)s')
    
    main(parser.parse_args())<|MERGE_RESOLUTION|>--- conflicted
+++ resolved
@@ -1,5 +1,4 @@
 #!/usr/bin/python3
-<<<<<<< HEAD
 import sys,argparse,hashlib,collections
 
 ##########################################################################
@@ -9,33 +8,21 @@
 
 ##########################################################################
 ##########################################################################
-=======
-import sys,argparse,hashlib
->>>>>>> 0161320c
 
 def main(options):
     hashes=[]
     for path in options.paths:
         with open(path,'rb') as f: data=f.read()
 
-<<<<<<< HEAD
         size=len(data)
 
-        for exclude in options.excludes: data=data.replace(exclude,'')
-
-        m=hashlib.sha1()
-        m.update(data)
-=======
         for exclude in options.excludes:
             data=data.replace(exclude.encode('ascii'),b'')
 
         m=hashlib.sha1()
         m.update(data)
-        print('%s  %s'%(m.hexdigest(),path))
->>>>>>> 0161320c
 
         hashes.append(Hash(hexdigest=m.hexdigest(),path=path,size=size))
-
 
     if options.show_size:
         max_size_len=max([len(str(hash.size)) for hash in hashes])
